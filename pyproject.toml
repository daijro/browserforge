[build-system]
requires = ["poetry-core>=1.0.0"]
build-backend = "poetry.core.masonry.api"

[tool.poetry]
name = "browserforge"
<<<<<<< HEAD
version = "1.1.2"
=======
version = "1.2.0"
>>>>>>> 2339b816
description = "Intelligent browser header & fingerprint generator"
authors = ["daijro <daijro.dev@gmail.com>"]
license = "Apache-2.0"
readme = "README.md"
repository = "https://github.com/daijro/browserforge"
keywords = [
    "client",
    "headers",
    "fingerprint",
    "generator",
    "browser",
    "http",
    "scraping",
    "requests",
    "playwright",
]
classifiers = [
    "Topic :: Internet :: WWW/HTTP",
    "Topic :: Internet :: WWW/HTTP :: Browsers",
    "Topic :: Software Development :: Libraries :: Python Modules",
]

[tool.poetry.dependencies]
python = "^3.8"
click = "*"
rich = "*"
aiofiles = "*"
httpx = "*"
orjson = "*"
<<<<<<< HEAD
typing_extensions = {version = "*", python = "<3.10"}
=======
playwright = { version = "*", optional = true }
pyppeteer = { version = "*", optional = true }
mitmproxy = { version = "*", optional = true }

[tool.poetry.extras]
playwright = ["playwright", "mitmproxy"]
pyppeteer = ["pyppeteer", "mitmproxy"]
injector = ["mitmproxy"]
>>>>>>> 2339b816
<|MERGE_RESOLUTION|>--- conflicted
+++ resolved
@@ -4,11 +4,7 @@
 
 [tool.poetry]
 name = "browserforge"
-<<<<<<< HEAD
-version = "1.1.2"
-=======
 version = "1.2.0"
->>>>>>> 2339b816
 description = "Intelligent browser header & fingerprint generator"
 authors = ["daijro <daijro.dev@gmail.com>"]
 license = "Apache-2.0"
@@ -38,9 +34,7 @@
 aiofiles = "*"
 httpx = "*"
 orjson = "*"
-<<<<<<< HEAD
 typing_extensions = {version = "*", python = "<3.10"}
-=======
 playwright = { version = "*", optional = true }
 pyppeteer = { version = "*", optional = true }
 mitmproxy = { version = "*", optional = true }
@@ -48,5 +42,4 @@
 [tool.poetry.extras]
 playwright = ["playwright", "mitmproxy"]
 pyppeteer = ["pyppeteer", "mitmproxy"]
-injector = ["mitmproxy"]
->>>>>>> 2339b816
+injector = ["mitmproxy"]